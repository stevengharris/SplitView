<?xml version="1.0" encoding="UTF-8"?>
<Scheme
   LastUpgradeVersion = "1430"
   version = "1.3">
   <BuildAction
      parallelizeBuildables = "YES"
      buildImplicitDependencies = "YES">
      <BuildActionEntries>
         <BuildActionEntry
            buildForTesting = "YES"
            buildForRunning = "YES"
            buildForProfiling = "YES"
            buildForArchiving = "YES"
            buildForAnalyzing = "YES">
            <BuildableReference
               BuildableIdentifier = "primary"
               BlueprintIdentifier = "AAD5CF6E29956D1C00F94B1D"
               BuildableName = "SplitDemo.app"
               BlueprintName = "SplitDemo"
               ReferencedContainer = "container:SplitDemo.xcodeproj">
            </BuildableReference>
         </BuildActionEntry>
      </BuildActionEntries>
   </BuildAction>
   <TestAction
      buildConfiguration = "Debug"
      selectedDebuggerIdentifier = "Xcode.DebuggerFoundation.Debugger.LLDB"
      selectedLauncherIdentifier = "Xcode.DebuggerFoundation.Launcher.LLDB"
      shouldUseLaunchSchemeArgsEnv = "YES">
      <Testables>
         <TestableReference
<<<<<<< HEAD
            skipped = "NO"
            parallelizable = "YES">
            <BuildableReference
               BuildableIdentifier = "primary"
               BlueprintIdentifier = "89F6670B29E7BE92004FA873"
               BuildableName = "SplitDemoUITests.xctest"
               BlueprintName = "SplitDemoUITests"
               ReferencedContainer = "container:SplitDemo.xcodeproj">
=======
            skipped = "NO">
            <BuildableReference
               BuildableIdentifier = "primary"
               BlueprintIdentifier = "SplitViewTests"
               BuildableName = "SplitViewTests"
               BlueprintName = "SplitViewTests"
               ReferencedContainer = "container:..">
>>>>>>> 166f47cb
            </BuildableReference>
         </TestableReference>
      </Testables>
   </TestAction>
   <LaunchAction
      buildConfiguration = "Debug"
      selectedDebuggerIdentifier = "Xcode.DebuggerFoundation.Debugger.LLDB"
      selectedLauncherIdentifier = "Xcode.DebuggerFoundation.Launcher.LLDB"
      launchStyle = "0"
      useCustomWorkingDirectory = "NO"
      ignoresPersistentStateOnLaunch = "NO"
      debugDocumentVersioning = "YES"
      debugServiceExtension = "internal"
      enableGPUValidationMode = "1"
      allowLocationSimulation = "YES">
      <BuildableProductRunnable
         runnableDebuggingMode = "0">
         <BuildableReference
            BuildableIdentifier = "primary"
            BlueprintIdentifier = "AAD5CF6E29956D1C00F94B1D"
            BuildableName = "SplitDemo.app"
            BlueprintName = "SplitDemo"
            ReferencedContainer = "container:SplitDemo.xcodeproj">
         </BuildableReference>
      </BuildableProductRunnable>
   </LaunchAction>
   <ProfileAction
      buildConfiguration = "Release"
      shouldUseLaunchSchemeArgsEnv = "YES"
      savedToolIdentifier = ""
      useCustomWorkingDirectory = "NO"
      debugDocumentVersioning = "YES">
      <BuildableProductRunnable
         runnableDebuggingMode = "0">
         <BuildableReference
            BuildableIdentifier = "primary"
            BlueprintIdentifier = "AAD5CF6E29956D1C00F94B1D"
            BuildableName = "SplitDemo.app"
            BlueprintName = "SplitDemo"
            ReferencedContainer = "container:SplitDemo.xcodeproj">
         </BuildableReference>
      </BuildableProductRunnable>
   </ProfileAction>
   <AnalyzeAction
      buildConfiguration = "Debug">
   </AnalyzeAction>
   <ArchiveAction
      buildConfiguration = "Release"
      revealArchiveInOrganizer = "YES">
   </ArchiveAction>
</Scheme><|MERGE_RESOLUTION|>--- conflicted
+++ resolved
@@ -29,7 +29,6 @@
       shouldUseLaunchSchemeArgsEnv = "YES">
       <Testables>
          <TestableReference
-<<<<<<< HEAD
             skipped = "NO"
             parallelizable = "YES">
             <BuildableReference
@@ -38,15 +37,14 @@
                BuildableName = "SplitDemoUITests.xctest"
                BlueprintName = "SplitDemoUITests"
                ReferencedContainer = "container:SplitDemo.xcodeproj">
-=======
             skipped = "NO">
+            </BuildableReference>
             <BuildableReference
                BuildableIdentifier = "primary"
                BlueprintIdentifier = "SplitViewTests"
                BuildableName = "SplitViewTests"
                BlueprintName = "SplitViewTests"
                ReferencedContainer = "container:..">
->>>>>>> 166f47cb
             </BuildableReference>
          </TestableReference>
       </Testables>
